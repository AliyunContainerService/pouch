--- conflicted
+++ resolved
@@ -255,14 +255,8 @@
 Mountpoint:   /mnt/local/pouch-volume
 Name:         pouch-volume
 Scope:
-<<<<<<< HEAD
 CreatedAt:    2018-1-17 14:09:30
 Driver:       local`
-=======
-CreatedAt:
-Driver:
-Mountpoint:
-Name:         a02217023fc477876a5483100b87d84d8845d5ac7c0c706717f2ff6edc0cf425`
 }
 
 // volumeListDescription is used to describe volume list command in detail and auto generate command doc.
@@ -324,5 +318,4 @@
 pouch-volume-1
 pouch-volume-2
 pouch-volume-3`
->>>>>>> c5ee686b
 }