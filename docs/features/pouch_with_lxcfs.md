--- conflicted
+++ resolved
@@ -8,12 +8,7 @@
 
 Make sure your lxcfs service is running:
 ```
-<<<<<<< HEAD
 $ systemctl start lxcfs
-Redirecting to /bin/systemctl start lxcfs.service
-=======
-$ systemctl status lxcfs
->>>>>>> f0c36208
 $ ps -aux|grep lxcfs
 root     1465765  0.0  0.0  95368  1844 ?        Ssl  11:55   0:00 /usr/bin/lxcfs /var/lib/lxcfs/
 root     1465971  0.0  0.0 112736  2408 pts/0    S+   11:55   0:00 grep --color=auto lxcfs
