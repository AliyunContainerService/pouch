--- conflicted
+++ resolved
@@ -55,7 +55,7 @@
 }
 
 func TestGetVolume(t *testing.T) {
-<<<<<<< HEAD
+
 	volumeDriverName := "fake1"
 
 	dir, err := ioutil.TempDir("", "TestGetVolume")
@@ -89,8 +89,6 @@
 	if err == nil {
 		t.Fatal("expect get driver not found error, but err is nil")
 	}
-=======
-	// TODO
 }
 
 func TestListVolumes(t *testing.T) {
@@ -115,5 +113,4 @@
 
 func TestDetachVolume(t *testing.T) {
 	// TODO
->>>>>>> f3c247c9
 }