--- conflicted
+++ resolved
@@ -34,11 +34,7 @@
 	// Error information has be sent to client, so no need call resp.Write
 	if err := s.ImageMgr.PullImage(ctx, image, tag, resp); err != nil {
 		logrus.Errorf("failed to pull image %s:%s: %v", image, tag, err)
-<<<<<<< HEAD
 		return nil
-=======
-		return err
->>>>>>> 83f89b69
 	}
 
 	return nil
