package opts

import (
	"reflect"
	"testing"

	"github.com/alibaba/pouch/apis/types"
)

func TestParsePortBinding(t *testing.T) {
	type args struct {
		ports []string
	}

	tests := []struct {
		name    string
		args    args
		want    types.PortMap
		wantErr bool
	}{
<<<<<<< HEAD
		{"test1", args{[]string{"127.0.0.1:1111:1234", "127.0.0.2:2222:1234", "127.0.0.2:5555:8080"}}, types.PortMap{"1234/tcp": []types.PortBinding{types.PortBinding{HostIP: "127.0.0.1", HostPort: "1111"}, types.PortBinding{HostIP: "127.0.0.2", HostPort: "2222"}}, "8080/tcp": []types.PortBinding{types.PortBinding{HostIP: "127.0.0.2", HostPort: "5555"}}}, false},
		{"test2", args{[]string{"127.0.0.1:1234", "127.0.0.2:2222:1234"}}, nil, true},
=======
		// TODO: Add test cases.
		{"test1", args{[]string{"127.0.0.1:1111:1234", "127.0.0.2:2222:1234", "127.0.0.2:5555:8080"}},
			types.PortMap{"1234/tcp": []types.PortBinding{
				types.PortBinding{HostIP: "127.0.0.1", HostPort: "1111"},
				types.PortBinding{HostIP: "127.0.0.2", HostPort: "2222"}},
				"8080/tcp": []types.PortBinding{
					types.PortBinding{HostIP: "127.0.0.2", HostPort: "5555"}}},
			false},

		{"test2", args{[]string{"127.0.0.1:1234", "127.0.0.2:2222:1234"}},
			nil,
			true},
>>>>>>> 629fbeb8
	}
	for _, tt := range tests {
		t.Run(tt.name, func(t *testing.T) {
			got, err := ParsePortBinding(tt.args.ports)
			if (err != nil) != tt.wantErr {
				t.Errorf("ParsePortBinding() error = %v, wantErr %v", err, tt.wantErr)
				return
			}

			if !reflect.DeepEqual(got, tt.want) {
				t.Errorf("ParsePortBinding() = %v, want %v", got, tt.want)
			}
		})
	}
}

func TestVerifyPortBinding(t *testing.T) {
	type args struct {
		portBindings types.PortMap
	}

	tests := []struct {
		name    string
		args    args
		wantErr bool
	}{
<<<<<<< HEAD
		{"test1", args{types.PortMap{"1234/tcp": []types.PortBinding{types.PortBinding{HostIP: "127.0.0.1", HostPort: "1111"}, types.PortBinding{HostIP: "127.0.0.2", HostPort: "2222"}}, "8080/tcp": []types.PortBinding{types.PortBinding{HostIP: "127.0.0.1", HostPort: "5555"}}}}, false},
		{"test2", args{types.PortMap{"1234tcp": []types.PortBinding{}}}, true},
		{"test3", args{types.PortMap{"1234/tcp": []types.PortBinding{types.PortBinding{HostIP: "127.0.0.1", HostPort: "abc/1111"}}}}, true},
=======

		// TODO: Add test cases.
		{"test1",
			args{types.PortMap{
				"1234/tcp": []types.PortBinding{
					types.PortBinding{HostIP: "127.0.0.1", HostPort: "1111"},
					types.PortBinding{HostIP: "127.0.0.2", HostPort: "2222"},
				},
				"8080/tcp": []types.PortBinding{
					types.PortBinding{HostIP: "127.0.0.1", HostPort: "5555"},
				}}},
			false},

		{"test2",
			args{types.PortMap{
				"1234tcp": []types.PortBinding{}}},
			true},

		{"test3",
			args{types.PortMap{
				"1234/tcp": []types.PortBinding{
					types.PortBinding{HostIP: "127.0.0.1", HostPort: "abc/1111"},
				}}},
			true},
>>>>>>> 629fbeb8
	}
	for _, tt := range tests {
		t.Run(tt.name, func(t *testing.T) {
			if err := ValidatePortBinding(tt.args.portBindings); (err != nil) != tt.wantErr {
				t.Errorf("VerifyPortBinding() error = %v, wantErr %v", err, tt.wantErr)
			}
		})
	}
}<|MERGE_RESOLUTION|>--- conflicted
+++ resolved
@@ -18,23 +18,12 @@
 		want    types.PortMap
 		wantErr bool
 	}{
-<<<<<<< HEAD
+		{name: "case 1",
+			args:    args{ports: []string{"192.168.1.1:8888:20/tcp", "192.168.1.1:9999:30/tcp"}},
+			want:    types.PortMap{"20/tcp": {{"192.168.1.1", "8888"}}, "30/tcp": {{"192.168.1.1", "9999"}}},
+			wantErr: false},
 		{"test1", args{[]string{"127.0.0.1:1111:1234", "127.0.0.2:2222:1234", "127.0.0.2:5555:8080"}}, types.PortMap{"1234/tcp": []types.PortBinding{types.PortBinding{HostIP: "127.0.0.1", HostPort: "1111"}, types.PortBinding{HostIP: "127.0.0.2", HostPort: "2222"}}, "8080/tcp": []types.PortBinding{types.PortBinding{HostIP: "127.0.0.2", HostPort: "5555"}}}, false},
 		{"test2", args{[]string{"127.0.0.1:1234", "127.0.0.2:2222:1234"}}, nil, true},
-=======
-		// TODO: Add test cases.
-		{"test1", args{[]string{"127.0.0.1:1111:1234", "127.0.0.2:2222:1234", "127.0.0.2:5555:8080"}},
-			types.PortMap{"1234/tcp": []types.PortBinding{
-				types.PortBinding{HostIP: "127.0.0.1", HostPort: "1111"},
-				types.PortBinding{HostIP: "127.0.0.2", HostPort: "2222"}},
-				"8080/tcp": []types.PortBinding{
-					types.PortBinding{HostIP: "127.0.0.2", HostPort: "5555"}}},
-			false},
-
-		{"test2", args{[]string{"127.0.0.1:1234", "127.0.0.2:2222:1234"}},
-			nil,
-			true},
->>>>>>> 629fbeb8
 	}
 	for _, tt := range tests {
 		t.Run(tt.name, func(t *testing.T) {
@@ -61,36 +50,9 @@
 		args    args
 		wantErr bool
 	}{
-<<<<<<< HEAD
 		{"test1", args{types.PortMap{"1234/tcp": []types.PortBinding{types.PortBinding{HostIP: "127.0.0.1", HostPort: "1111"}, types.PortBinding{HostIP: "127.0.0.2", HostPort: "2222"}}, "8080/tcp": []types.PortBinding{types.PortBinding{HostIP: "127.0.0.1", HostPort: "5555"}}}}, false},
 		{"test2", args{types.PortMap{"1234tcp": []types.PortBinding{}}}, true},
 		{"test3", args{types.PortMap{"1234/tcp": []types.PortBinding{types.PortBinding{HostIP: "127.0.0.1", HostPort: "abc/1111"}}}}, true},
-=======
-
-		// TODO: Add test cases.
-		{"test1",
-			args{types.PortMap{
-				"1234/tcp": []types.PortBinding{
-					types.PortBinding{HostIP: "127.0.0.1", HostPort: "1111"},
-					types.PortBinding{HostIP: "127.0.0.2", HostPort: "2222"},
-				},
-				"8080/tcp": []types.PortBinding{
-					types.PortBinding{HostIP: "127.0.0.1", HostPort: "5555"},
-				}}},
-			false},
-
-		{"test2",
-			args{types.PortMap{
-				"1234tcp": []types.PortBinding{}}},
-			true},
-
-		{"test3",
-			args{types.PortMap{
-				"1234/tcp": []types.PortBinding{
-					types.PortBinding{HostIP: "127.0.0.1", HostPort: "abc/1111"},
-				}}},
-			true},
->>>>>>> 629fbeb8
 	}
 	for _, tt := range tests {
 		t.Run(tt.name, func(t *testing.T) {
