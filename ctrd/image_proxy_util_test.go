--- conflicted
+++ resolved
@@ -5,7 +5,6 @@
 	"testing"
 )
 
-<<<<<<< HEAD
 func TestUseProxy(t *testing.T) {
 	tests := []struct {
 		name string
@@ -25,7 +24,7 @@
 				return
 			}
 		})
-=======
+
 func TestHasPort(t *testing.T) {
 	s := "127.0.0.1:80"
 	has := hasPort(s)
@@ -49,7 +48,6 @@
 	has = hasPort(s)
 	if has == true {
 		t.Fatalf("expect [ipv6::address]:port %s has not port, but return true", s)
->>>>>>> 6a76982b
 	}
 }
 
