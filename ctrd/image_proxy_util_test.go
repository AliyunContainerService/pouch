--- conflicted
+++ resolved
@@ -7,7 +7,6 @@
 	"github.com/stretchr/testify/assert"
 )
 
-<<<<<<< HEAD
 func buildURL(inputUrl string) *url.URL {
 	url, _ := url.Parse(inputUrl)
 	return url
@@ -49,8 +48,8 @@
 	for _, testCase := range testCases {
 		addr := canonicalAddr(testCase.url)
 		assert.Equal(t, testCase.expected, addr)
-=======
-func TestHasPort(t *testing.T) {
+
+    func TestHasPort(t *testing.T) {
 	type args struct {
 		str string
 	}
@@ -59,7 +58,6 @@
 		args args
 		want bool
 	}{
-		// TODO: Add test cases.
 		{name: "test1", args: args{str: string("localhost:8000")}, want: true},
 		{name: "test2", args: args{str: string("[ipv6::localhost]:8000")}, want: true},
 		{name: "test3", args: args{str: string(":8000")}, want: true},
@@ -67,49 +65,6 @@
 		{name: "test5", args: args{str: string("localhost")}, want: false},
 		{name: "test6", args: args{str: string("[ipv6::localhost]")}, want: false},
 		{name: "test7", args: args{str: string("[ipv6::localhost]8000")}, want: false},
->>>>>>> 50e9cfb8
-	}
-}
-
-<<<<<<< HEAD
-func TestHasPort(t *testing.T) {
-	type TestCase struct {
-		input    string
-		expected bool
-	}
-
-	testCases := []TestCase{
-		{
-			input:    "www.alibaba.com:80",
-			expected: true,
-		},
-		{
-			input:    "www.alibaba.com",
-			expected: false,
-		},
-		{
-			input:    "[www.alibab.com::80]:80",
-			expected: true,
-		},
-		{
-			input:    "[www.alibab.com::80]",
-			expected: false,
-		},
-	}
-
-	for _, testCase := range testCases {
-		outputbool := hasPort(testCase.input)
-		assert.Equal(t, testCase.expected, outputbool)
-=======
-	for _, tt := range tests {
-		t.Run(tt.name, func(t *testing.T) {
-			got := hasPort(tt.args.str)
-			if got != tt.want {
-				t.Errorf("hasPort() = %v, want %v", got, tt.want)
-				return
-			}
-		})
->>>>>>> 50e9cfb8
 	}
 }
 
