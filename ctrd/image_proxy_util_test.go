package ctrd

import (
<<<<<<< HEAD
	"net/url"
	"testing"
=======
	"testing"
	"net/url"
>>>>>>> e2c4e82f
)

func TestHasPort(t *testing.T) {
	// TODO
}

func TestCanonicalAddr(t *testing.T) {

	tests := []struct {
		name string
		url  url.URL
		want bool
	}{
		{url: url.URL{Scheme: string("http"), Host: string("localhost")}, want: true},
		{url: url.URL{Scheme: string("http"), Host: string("192.168.1.1")}, want: true},
		{url: url.URL{Scheme: string("http"), Host: string("127.0.0.1")}, want: true},
		{url: url.URL{Scheme: string("https"), Host: string("127.0.0.1")}, want: true},
		{url: url.URL{Scheme: string("x"), Host: string("127.0.0.1:8081")}, want: true},
	}
	portMap = map[string]string{
		"http":   "80",
		"https":  "443",
		"socks5": "1080",
	}
	for _, test := range tests {
		t.Run(test.name, func(t *testing.T) {
			got := canonicalAddr(&test.url)
			//if url.URL.Port(test.url.Host)!="" {
			//	if got != test.url.Host+":80" {
			//		t.Errorf("canonicalAddr() = %v, want %v", got, test.want)
			//		return
			//	}
			//}
			if got != test.url.Host+":"+portMap[test.url.Scheme] {
				t.Errorf("canonicalAddr() = %v, want %v", got, test.want)
				return
			}
		})
	}

}

func TestUseProxy(t *testing.T) {
	tests := []struct {
		name string
		addr string
		want bool
	}{
		{addr: string("192.168.1.1:80"), want: true},
		{addr: string("192.168.1.2:80"), want: true},
		{addr: string("192.168.1.3:80"), want: true},
		{addr: string("192.168.1.4:80"), want: true},
	}
	for _, test := range tests {
		t.Run(test.name, func(t *testing.T) {
			got := useProxy(test.addr)
			if got == false {
				t.Errorf("useProxy(%v) = %v, want %v", test.addr, got, test.want)
				return
			}
		})
	}
}<|MERGE_RESOLUTION|>--- conflicted
+++ resolved
@@ -1,13 +1,8 @@
 package ctrd
 
 import (
-<<<<<<< HEAD
-	"net/url"
-	"testing"
-=======
 	"testing"
 	"net/url"
->>>>>>> e2c4e82f
 )
 
 func TestHasPort(t *testing.T) {
