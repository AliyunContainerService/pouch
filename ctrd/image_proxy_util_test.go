--- conflicted
+++ resolved
@@ -4,40 +4,12 @@
 	"net/url"
 	"testing"
 	"unsafe"
-
-<<<<<<< HEAD
 	"github.com/stretchr/testify/assert"
 )
 
 func buildURL(inputUrl string) *url.URL {
 	url, _ := url.Parse(inputUrl)
 	return url
-=======
-func TestHasPort(t *testing.T) {
-	s := "127.0.0.1:80"
-	has := hasPort(s)
-	if has != true {
-		t.Fatalf("expect host:port %s has port, but return false", s)
-	}
-
-	s = "[FFFF:FFFF:FFFF:FFFF:FFFF:FFFF:FFFF:FFFF::127.0.0.1]:80"
-	has = hasPort(s)
-	if has != true {
-		t.Fatalf("expect [ipv6::address]:port %s has port, but return false", s)
-	}
-
-	s = "127.0.0.1"
-	has = hasPort(s)
-	if has == true {
-		t.Fatalf("expect host %s has not port, but return true", s)
-	}
-
-	s = "[FFFF:FFFF:FFFF:FFFF:FFFF:FFFF:FFFF:FFFF::127.0.0.1]"
-	has = hasPort(s)
-	if has == true {
-		t.Fatalf("expect [ipv6::address]:port %s has not port, but return true", s)
-	}
->>>>>>> 6a76982b
 }
 
 func TestCanonicalAddr(t *testing.T) {
