--- conflicted
+++ resolved
@@ -59,14 +59,12 @@
 	// blkio spec
 	setupBlkio,
 
-<<<<<<< HEAD
 	// IntelRdtL3Cbm
 	setupIntelRdt,
 
 	// annotations in spec
 	setupAnnotations,
-=======
->>>>>>> c0ac64a9
+
 	//hook
 	setupHook,
 }
